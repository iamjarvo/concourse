--- conflicted
+++ resolved
@@ -556,11 +556,7 @@
 	return session
 }
 
-<<<<<<< HEAD
-var psql = sq.StatementBuilder.PlaceholderFormat(sq.Dollar)
-=======
 var Psql = sq.StatementBuilder.PlaceholderFormat(sq.Dollar)
->>>>>>> 00b99c5c
 
 var _ = SynchronizedBeforeSuite(func() []byte {
 	return []byte(BuildBinary())
