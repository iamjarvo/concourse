module Colors exposing
    ( aborted
    , abortedFaded
    , asciiArt
    , background
    , bottomBarText
    , buildStatusColor
    , buildTooltipBackground
    , card
    , cliIconHover
    , comment
    , dashboardText
    , dropdownFaded
    , dropdownUnselectedText
    , error
<<<<<<< HEAD
    , errorLog
=======
    , errorFaded
>>>>>>> 5ffc88a8
    , failure
    , failureFaded
    , flySuccessButtonHover
    , flySuccessCard
    , flySuccessTokenCopied
    , frame
    , groupBackground
    , groupBorderHovered
    , groupBorderSelected
    , groupBorderUnselected
    , groupsBarBackground
    , inputOutline
    , paginationHover
    , paused
    , pausedTopbarSeparator
    , pending
    , pendingFaded
    , pinHighlight
    , pinIconHover
    , pinned
    , resourceError
    , retryTabText
    , secondaryTopBar
    , sectionHeader
    , sideBar
    , started
    , startedFaded
    , statusColor
    , success
    , successFaded
    , text
    , tooltipBackground
    , white
    )

import Concourse exposing (BuildStatus(..))
import Concourse.PipelineStatus exposing (PipelineStatus(..))


frame : String
frame =
    "#1e1d1d"


sectionHeader : String
sectionHeader =
    "#1e1d1d"


dashboardText : String
dashboardText =
    "#ffffff"


bottomBarText : String
bottomBarText =
    "#868585"


pinned : String
pinned =
    "#5c3bd1"


tooltipBackground : String
tooltipBackground =
    "#9b9b9b"


pinIconHover : String
pinIconHover =
    "#1e1d1d"


white : String
white =
    "#ffffff"


background : String
background =
    "#3d3c3c"


started : String
started =
    "#fad43b"


startedFaded : String
startedFaded =
    "#f1c40f"


success : String
success =
    "#11c560"


successFaded : String
successFaded =
    "#419867"


paused : String
paused =
    "#3498db"


pending : String
pending =
    "#9b9b9b"


pendingFaded : String
pendingFaded =
    "#7a7373"


failure : String
failure =
    "#ed4b35"


failureFaded : String
failureFaded =
    "#bd3826"


error : String
error =
    "#f5a623"


errorFaded : String
errorFaded =
    "#ec9910"


aborted : String
aborted =
    "#8b572a"


abortedFaded : String
abortedFaded =
    "#6a401c"


card : String
card =
    "#2a2929"


secondaryTopBar : String
secondaryTopBar =
    "#2a2929"


flySuccessCard : String
flySuccessCard =
    "#323030"


flySuccessButtonHover : String
flySuccessButtonHover =
    "#242424"


flySuccessTokenCopied : String
flySuccessTokenCopied =
    "#196ac8"


resourceError : String
resourceError =
    "#e67e22"


cliIconHover : String
cliIconHover =
    "#ffffff"


text : String
text =
    "#e6e7e8"


asciiArt : String
asciiArt =
    "#888888"


paginationHover : String
paginationHover =
    "#504b4b"


inputOutline : String
inputOutline =
    "#504b4b"


comment : String
comment =
    "#196ac8"


groupsBarBackground : String
groupsBarBackground =
    "#2b2a2a"


buildTooltipBackground : String
buildTooltipBackground =
    "#ecf0f1"


pausedTopbarSeparator : String
pausedTopbarSeparator =
    "rgba(255, 255, 255, 0.5)"


dropdownFaded : String
dropdownFaded =
    "#2e2e2e"


dropdownUnselectedText : String
dropdownUnselectedText =
    "#9b9b9b"


pinHighlight : String
pinHighlight =
    "rgba(255, 255, 255, 0.3)"


groupBorderSelected : String
groupBorderSelected =
    "#979797"


groupBorderUnselected : String
groupBorderUnselected =
    "#2b2a2a"


groupBorderHovered : String
groupBorderHovered =
    "#fff2"


groupBackground : String
groupBackground =
    "rgba(151, 151, 151, 0.1)"


sideBar : String
sideBar =
    "#333333"


errorLog : String
errorLog =
    "#e74c3c"


retryTabText : String
retryTabText =
    "#f5f5f5"


statusColor : PipelineStatus -> String
statusColor status =
    case status of
        PipelineStatusPaused ->
            paused

        PipelineStatusSucceeded _ ->
            success

        PipelineStatusPending _ ->
            pending

        PipelineStatusFailed _ ->
            failure

        PipelineStatusErrored _ ->
            error

        PipelineStatusAborted _ ->
            aborted


buildStatusColor : Bool -> BuildStatus -> String
buildStatusColor isBright status =
    if isBright then
        case status of
            BuildStatusStarted ->
                started

            BuildStatusPending ->
                pending

            BuildStatusSucceeded ->
                success

            BuildStatusFailed ->
                failure

            BuildStatusErrored ->
                error

            BuildStatusAborted ->
                aborted

    else
        case status of
            BuildStatusStarted ->
                startedFaded

            BuildStatusPending ->
                pendingFaded

            BuildStatusSucceeded ->
                successFaded

            BuildStatusFailed ->
                failureFaded

            BuildStatusErrored ->
                errorFaded

            BuildStatusAborted ->
                abortedFaded<|MERGE_RESOLUTION|>--- conflicted
+++ resolved
@@ -13,11 +13,8 @@
     , dropdownFaded
     , dropdownUnselectedText
     , error
-<<<<<<< HEAD
+    , errorFaded
     , errorLog
-=======
-    , errorFaded
->>>>>>> 5ffc88a8
     , failure
     , failureFaded
     , flySuccessButtonHover
