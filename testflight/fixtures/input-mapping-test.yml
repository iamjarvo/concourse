--- conflicted
+++ resolved
@@ -3,12 +3,8 @@
 - name: some-resource
   type: mock
   source:
-<<<<<<< HEAD
-    initial_version: version
-=======
     no_initial_version: true
     create_files: {"task.yml":((task_content))}
->>>>>>> bdcb9d0d
 
 
 jobs:
