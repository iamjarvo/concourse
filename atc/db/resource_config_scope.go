--- conflicted
+++ resolved
@@ -3,6 +3,7 @@
 import (
 	"database/sql"
 	"encoding/json"
+	"fmt"
 	"time"
 
 	"code.cloudfoundry.org/lager"
@@ -85,7 +86,7 @@
 			"s.name":                     space,
 		}).
 		Where(sq.Expr("s.id = v.space_id")).
-		Where(sq.Expr(fmt.Sprintf("v.version_md5 = md5('%s')", versionByte))).
+		Where(sq.Expr("v.version_md5 = md5(?)", versionByte)).
 		RunWith(r.conn).
 		QueryRow()
 
@@ -170,10 +171,6 @@
 			"resource_config_scope_id": r.id,
 			"name":                     space,
 		}).
-<<<<<<< HEAD
-=======
-		Where(sq.Expr("v.version_md5 = md5(?)", versionByte)).
->>>>>>> a95dd3ed
 		RunWith(r.conn).
 		Exec()
 
@@ -301,9 +298,6 @@
 	return true, nil
 }
 
-<<<<<<< HEAD
-func saveResourceVersion(tx Tx, r ResourceConfigScope, space atc.Space, version atc.Version, metadata atc.Metadata, partial bool) error {
-=======
 func (r *resourceConfigScope) UpdateLastCheckFinished() (bool, error) {
 	tx, err := r.conn.Begin()
 	if err != nil {
@@ -333,8 +327,7 @@
 	return true, nil
 }
 
-func saveResourceVersion(tx Tx, r ResourceConfigScope, version atc.Version, metadata ResourceConfigMetadataFields) (bool, error) {
->>>>>>> a95dd3ed
+func saveResourceVersion(tx Tx, r ResourceConfigScope, space atc.Space, version atc.Version, metadata atc.Metadata, partial bool) error {
 	versionJSON, err := json.Marshal(version)
 	if err != nil {
 		return err
