--- conflicted
+++ resolved
@@ -97,15 +97,12 @@
 	}
 
 	var transport http.RoundTripper
-	
+
 	transport = &http.Transport{
 		TLSClientConfig: tlsConfig,
-<<<<<<< HEAD
 		Dial: (&net.Dialer{
 			Timeout: 10 * time.Second,
 		}).Dial,
-=======
->>>>>>> 537a8570
 		Proxy: http.ProxyFromEnvironment,
 	}
 
@@ -150,12 +147,9 @@
 
 	transport = &http.Transport{
 		TLSClientConfig: tlsConfig,
-<<<<<<< HEAD
 		Dial: (&net.Dialer{
 			Timeout: 10 * time.Second,
 		}).Dial,
-=======
->>>>>>> 537a8570
 		Proxy: http.ProxyFromEnvironment,
 	}
 
